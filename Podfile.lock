PODS:
  - Nimble (7.3.1)
  - Quick (1.3.2)
<<<<<<< HEAD
  - SwiftFormat/CLI (0.34.1)
=======
  - SwiftFormat/CLI (0.35.9)
>>>>>>> d466fc5a

DEPENDENCIES:
  - Nimble (= 7.3.1)
  - Quick (= 1.3.2)
  - SwiftFormat/CLI

SPEC REPOS:
  https://github.com/cocoapods/specs.git:
    - Nimble
    - Quick
    - SwiftFormat

SPEC CHECKSUMS:
  Nimble: 04f732da099ea4d153122aec8c2a88fd0c7219ae
  Quick: 2623cb30d7a7f41ca62f684f679586558f483d46
<<<<<<< HEAD
  SwiftFormat: 30408c64fbbb409387426b5cdd8225e0bd357e15
=======
  SwiftFormat: f1cf26ab5ce1f59aeaee018edc7e6d88e05bfb39
>>>>>>> d466fc5a

PODFILE CHECKSUM: 1e2c8b39693cef0ecd7d3970c5da18d15ceb07b8

COCOAPODS: 1.5.3<|MERGE_RESOLUTION|>--- conflicted
+++ resolved
@@ -1,11 +1,7 @@
 PODS:
   - Nimble (7.3.1)
   - Quick (1.3.2)
-<<<<<<< HEAD
-  - SwiftFormat/CLI (0.34.1)
-=======
   - SwiftFormat/CLI (0.35.9)
->>>>>>> d466fc5a
 
 DEPENDENCIES:
   - Nimble (= 7.3.1)
@@ -21,11 +17,7 @@
 SPEC CHECKSUMS:
   Nimble: 04f732da099ea4d153122aec8c2a88fd0c7219ae
   Quick: 2623cb30d7a7f41ca62f684f679586558f483d46
-<<<<<<< HEAD
-  SwiftFormat: 30408c64fbbb409387426b5cdd8225e0bd357e15
-=======
   SwiftFormat: f1cf26ab5ce1f59aeaee018edc7e6d88e05bfb39
->>>>>>> d466fc5a
 
 PODFILE CHECKSUM: 1e2c8b39693cef0ecd7d3970c5da18d15ceb07b8
 
