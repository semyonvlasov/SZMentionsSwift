//
//  SZMentionsListener.swift
//  SZMentionsSwift
//
//  Created by Steven Zweier on 1/11/16.
//  Copyright © 2016 Steven Zweier. All rights reserved.
//

import UIKit

public class SZMentionsListener: NSObject {
    // MARK: Public
    /**
     @brief Array of mentions currently added to the textview
     */
    public var mentions: [SZMention] { return mutableMentions }
    
    // MARK: Internal
    /**
     @brief An optional delegate that can be used to handle all UITextView delegate
     methods after they've been handled by the SZMentionsListener
     */
    internal weak var delegate: UITextViewDelegate?
    
    // MARK: Private
    /**
     @brief Whether or not we should add a space after the mention, default: false
     */
    private let spaceAfterMention: Bool
    
    /**
     @brief Tell listener that mention searches can contain spaces, default: false
     */
    private let searchSpacesInMentions: Bool

    /**
     @brief Triggers to start a mention. Default: @
     */
    private let triggers: [String]

    /**
     @brief Text attributes to be applied to all text excluding mentions.
     */
    private let defaultTextAttributes: [AttributeContainer]

    /**
     @brief Text attributes to be applied to mentions.
     */
    private let mentionTextAttributes: [AttributeContainer]

    /**
     @brief The UITextView being handled by the SZMentionsListener
     */
    private let mentionsTextView: UITextView

    /**
     @brief Called when the UITextView is not editing a mention.
     */
    private let hideMentions: () -> Void
    
    /**
     @brief Called when a user hits enter while entering a mention
     @return Whether or not the mention was handled
     */
    private let didHandleMentionOnReturn: () -> Bool
    
    /**
     @brief Called when the UITextView is editing a mention.
     
     @param MentionString the current text entered after the mention trigger.
     Generally used for filtering a mentions list.
     */
    private let showMentionsListWithString: (_ mentionString: String) -> Void

    /**
     @brief Amount of time to delay between showMentions calls default:0.5
     */
    private let cooldownInterval: TimeInterval

    /**
     @brief Mutable array list of mentions managed by listener, accessible via the
     public mentions property.
     */
    private var mutableMentions: [SZMention] = []

    /**
     @brief Range of mention currently being edited.
     */
    private var currentMentionRange: NSRange?

    /**
     @brief Whether or not we are currently editing a mention.
     */
    private var editingMention: Bool = false

    /**
     @brief String to filter by
     */
    private var filterString: String?

    /**
     @brief String that has been sent to the showMentionsListWithString
     */
    private var stringCurrentlyBeingFiltered: String?

    /**
     @brief Timer to space out mentions requests
     */
    private var cooldownTimer: Timer?

    /**
     @brief Whether or not a mention is currently being edited
     */
    private var mentionEnabled = false

    // MARK: Initialization
    /**
     @brief Initializer that allows for customization of text attributes for default text and mentions
     @param mentionTextView: - the text view to manage mentions for
     @param delegate: - the object that will handle textview delegate methods
     @param mentionTextAttributes - text style to show for mentions
     @param defaultTextAttributes - text style to show for default text
     @param spaceAfterMention - whether or not to add a space after adding a mention
     @param triggers - what text triggers showing the mentions list
     @param cooldownInterval - amount of time between show / hide mentions calls
     @param searchSpaces - mention searches can / cannot contain spaces
     */
    public init(
        mentionTextView textView: UITextView,
        delegate: UITextViewDelegate? = nil,
        mentionTextAttributes mentionAttributes: [AttributeContainer]? = nil,
        defaultTextAttributes defaultAttributes: [AttributeContainer]? = nil,
        spaceAfterMention spaceAfter: Bool = false,
        triggers mentionTriggers: [String] = ["@"],
        cooldownInterval interval: TimeInterval = 0.5,
        searchSpaces: Bool = false,
        hideMentions: @escaping () -> Void,
        didHandleMentionOnReturn: @escaping () -> Bool,
        showMentionsListWithString: @escaping (String) -> Void) {
        #if swift(>=4.0)
            mentionTextAttributes = mentionAttributes ?? [SZAttribute(name: NSAttributedStringKey.foregroundColor.rawValue,
            value: UIColor.blue)]
            defaultTextAttributes = defaultAttributes ?? [SZAttribute(name: NSAttributedStringKey.foregroundColor.rawValue,
            value: UIColor.black)]
        #else
            mentionTextAttributes = mentionAttributes ?? [SZAttribute(name: NSForegroundColorAttributeName,
                                                                      value: UIColor.blue)]
            defaultTextAttributes = defaultAttributes ?? [SZAttribute(name: NSForegroundColorAttributeName,
                                                                      value: UIColor.black)]
        #endif

        SZVerifier.verifySetup(withDefaultTextAttributes: defaultTextAttributes,
                               mentionTextAttributes: mentionTextAttributes)
        searchSpacesInMentions = searchSpaces
        mentionsTextView = textView
        self.delegate = delegate
        spaceAfterMention = spaceAfter
        triggers = mentionTriggers
        cooldownInterval = interval
        self.hideMentions = hideMentions
        self.didHandleMentionOnReturn = didHandleMentionOnReturn
        self.showMentionsListWithString = showMentionsListWithString
        super.init()
        resetEmpty(mentionsTextView)
        mentionsTextView.delegate = self
    }
}

// MARK: Public methods

extension SZMentionsListener {
    /**
     @brief Insert mentions into an existing textview.  This is provided assuming you are given text
     along with a list of users mentioned in that text and want to prep the textview in advance.
     
     @param mention the mention object adhereing to SZInsertMentionProtocol
     mentionName is used as the name to set for the mention.  This parameter
     is returned in the mentions array in the object parameter of the SZMention object.
     mentionRange is used the range to place the metion at
     */
    public func insertExistingMentions(_ existingMentions: [CreateMention]) {
        if let mutableAttributedString = mentionsTextView.attributedText.mutableCopy() as? NSMutableAttributedString {
            
            existingMentions.forEach { mention in
                let range = mention.range
                assert(range.location != NSNotFound, "Mention must have a range to insert into")
                assert(range.location + range.length < mutableAttributedString.string.count,
                       "Mention range is out of bounds for the text length")
                
                let szMention = SZMention(range: range, object: mention)
                mutableMentions.append(szMention)
                
                mutableAttributedString.apply(mentionTextAttributes, range:range)
            }
            
            mentionsTextView.attributedText = mutableAttributedString
        }
    }
    
    /**
     @brief Adds a mention to the current mention range (determined by triggers + characters typed up to space or end of line)
     @param mention: the mention object to apply
     @return Bool: whether or not a mention was added
     */
    @discardableResult public func addMention(_ mention: CreateMention) -> Bool {
        guard var currentMentionRange = currentMentionRange,
            let mutableAttributedString = mentionsTextView.attributedText.mutableCopy() as? NSMutableAttributedString
            else { return false }
        
        filterString = nil
        
        let displayName = mention.name + (spaceAfterMention ? " " : "")
        mutableAttributedString.mutableString.replaceCharacters(in: currentMentionRange, with: displayName)
        
        mutableMentions.adjustMentions(forTextChangeAt: currentMentionRange, text: displayName)
        
        currentMentionRange = NSRange(location: currentMentionRange.location, length: mention.name.utf16.count)
        
        let szmention = SZMention(range: currentMentionRange, object: mention)
        mutableMentions.append(szmention)
        
        mutableAttributedString.apply(mentionTextAttributes, range: currentMentionRange)
        
        var selectedRange = NSRange(location: currentMentionRange.location + currentMentionRange.length, length: 0)
        
        mentionsTextView.attributedText = mutableAttributedString
        
        if spaceAfterMention { selectedRange.location += 1 }
        
        mentionsTextView.selectedRange = selectedRange
        
        hideMentions()
        
        return true
    }
}

// MARK: Internal methods

extension SZMentionsListener {
    /**
     @brief Calls show mentions if necessary when the timer fires
     @param timer: the timer that called the method
     */
    @objc internal func cooldownTimerFired(_ timer: Timer) {
        if let filterString = filterString, filterString != stringCurrentlyBeingFiltered {
            stringCurrentlyBeingFiltered = filterString
            
            if mentionsTextView.selectedRange.location >= 1 {
                let rangeTuple = mentionsTextView.text.range(of: triggers,
                                                        options: NSString.CompareOptions.backwards,
                                                        range: NSRange(location: 0, length: mentionsTextView.selectedRange.location + mentionsTextView.selectedRange.length))
                
                guard let range = rangeTuple.range, let trigger = rangeTuple.foundString else { return }
                
                var location: Int = 0
                
                if range.location != NSNotFound { location = range.location }
                
                if location + 1 >= mentionsTextView.text.utf16.count { return }
                
                let substringTrigger = (mentionsTextView.text as NSString).substring(with: NSRange(location: location, length: 1))
                
                if substringTrigger == trigger {
<<<<<<< HEAD
                    showMentionsListWithString(filterString)
=======
                    mentionsManager.showMentionsListWithString(filterString, trigger: trigger)
>>>>>>> c82f72cc
                }
            }
        }
    }
}

// MARK: Private methods

extension SZMentionsListener {
    /**
     @brief Reset typingAttributes for textView
     @param textView: the textView to change the typingAttributes on
     */
    private func resetTypingAttributes(for textView: UITextView) {
        var attributes = [String: Any]()
        for attribute in defaultTextAttributes {
            attributes[attribute.name] = attribute.value
        }
        textView.typingAttributes = attributes
    }
    
    /**
     @brief Resets the empty text view
     @param textView: the text view to reset
     */
    private func resetEmpty(_ textView: UITextView) {
        mutableMentions.removeAll()
        resetTypingAttributes(for: textView)
        textView.text = " "
        if let mutableAttributedString = textView.attributedText.mutableCopy() as? NSMutableAttributedString {
            mutableAttributedString.apply(defaultTextAttributes, range: NSRange(location: 0, length: 1))
            textView.attributedText = mutableAttributedString
        }
        textView.text = ""
    }

    /**
     @brief Uses the text view to determine the current mention being adjusted based on
     the currently selected range and the nearest trigger when doing a backward search.  It also
     sets the currentMentionRange to be used as the range to replace when adding a mention.
     @param textView: the mentions text view
     @param range: the selected range
     */
    private func adjust(_ textView: UITextView, range: NSRange) {
        let string = (textView.text as NSString).substring(to: range.location)
        var textBeforeTrigger = " "
        let rangeTuple = string.range(of: triggers, options: NSString.CompareOptions.backwards)
        guard let location = rangeTuple.range?.location, let trigger = rangeTuple.foundString else { return }
        let substring = (string as NSString)
        
        mentionEnabled = false

        if location != NSNotFound {
            mentionEnabled = location == 0

            if location > 0 {
                //Determine whether or not a space exists before the triggter.
                //(in the case of an @ trigger this avoids showing the mention list for an email address)
                let substringRange = NSRange(location: location - 1, length: 1)
                textBeforeTrigger = substring.substring(with: substringRange)
                mentionEnabled = textBeforeTrigger == " " || textBeforeTrigger == "\n"
            }
        }

        if mentionEnabled {
            var mentionString: String = ""
            if searchSpacesInMentions {
                mentionString = substring.substring(with: NSRange(location: location, length: (textView.selectedRange.location - location) + textView.selectedRange.length))
            } else if let stringBeingTyped = substring.components(separatedBy: textBeforeTrigger).last,
                let stringForMention = stringBeingTyped.components(separatedBy: " ").last,
                (stringForMention as NSString).range(of: trigger).location != NSNotFound {
                mentionString = stringForMention
            }

            if !mentionString.isEmpty {
                currentMentionRange = (textView.text as NSString).range(
                    of: mentionString,
                    options: NSString.CompareOptions.backwards,
                    range: NSRange(location: 0, length: textView.selectedRange.location + textView.selectedRange.length))
                filterString = (mentionString as NSString).replacingOccurrences(of: trigger, with: "")
                filterString = filterString?.replacingOccurrences(of: "\n", with: "")

                if let filterString = filterString, !(cooldownTimer?.isValid ?? false) {
                    stringCurrentlyBeingFiltered = filterString
<<<<<<< HEAD
                    showMentionsListWithString(filterString)
=======
                    mentionsManager.showMentionsListWithString(filterString, trigger: trigger)
>>>>>>> c82f72cc
                }
                activateCooldownTimer()
                return
            }
        }

        hideMentions()
        mentionEnabled = false
    }
    
    private func clearMention(_ mention: SZMention) {
        if let index = mutableMentions.index(of: mention) {
            editingMention = true
            mutableMentions.remove(at: index)
        }
        if let mutableAttributedString = mentionsTextView.attributedText.mutableCopy() as? NSMutableAttributedString {
            mutableAttributedString.apply(defaultTextAttributes, range: mention.range)
            mentionsTextView.attributedText = mutableAttributedString
        }
    }

    /**
     @brief Determines whether or not we should allow the textView to adjust its own text
     @param textView: the mentions text view
     @param range: the range of what text will change
     @param text: the text to replace the range with
     @return Bool: whether or not the textView should adjust the text itself
     */
    @discardableResult private func shouldAdjust(_ textView: UITextView, range: NSRange, text: String) -> Bool {
        var shouldAdjust = true

        if textView.text.isEmpty { resetEmpty(textView) }

        editingMention = false

        if let editedMention = mentions.mentionBeingEdited(at: range) {
            clearMention(editedMention)

            shouldAdjust = handleEditingMention(editedMention, textView: textView, range: range, text: text)
        }

        mutableMentions.adjustMentions(forTextChangeAt: range, text: text)

        _ = delegate?.textView?(textView, shouldChangeTextIn: range, replacementText: text)

        return shouldAdjust
    }

    /**
     @brief Resets the attributes of the mention to default attributes
     @param mention: the mention being edited
     @param textView: the mention text view
     @param range: the current range selected
     @param text: text to replace range
     */
    private func handleEditingMention(_ mention: SZMention, textView: UITextView,
                                      range: NSRange, text: String) -> Bool {
        if let mutableAttributedString = textView.attributedText.mutableCopy() as? NSMutableAttributedString {
            mutableAttributedString.mutableString.replaceCharacters(in: range, with: text)
            textView.attributedText = mutableAttributedString
            textView.selectedRange = NSRange(location: range.location + text.utf16.count, length: 0)

            _ = delegate?.textView?(textView, shouldChangeTextIn: range, replacementText: text)
        }

        return false
    }

    /**
     @brief Activates a cooldown timer
     */
    private func activateCooldownTimer() {
        cooldownTimer?.invalidate()
        let timer = Timer(timeInterval: cooldownInterval, target: self,
                          selector: #selector(SZMentionsListener.cooldownTimerFired(_:)), userInfo: nil,
                          repeats: false)
        cooldownTimer = timer
        RunLoop.main.add(timer, forMode: RunLoopMode.defaultRunLoopMode)
    }
}

// MARK: TextView Delegate

extension SZMentionsListener: UITextViewDelegate {

    public func textView(_ textView: UITextView, shouldChangeTextIn range: NSRange,
                         replacementText text: String) -> Bool {
        assert((textView.delegate?.isEqual(self))!, "Textview delegate must be set equal to SZMentionsListener")

        defer {
            _ = delegate?.textView?(textView, shouldChangeTextIn: range, replacementText: text)
        }
        
        resetTypingAttributes(for: textView)

        if text == "\n", mentionEnabled, didHandleMentionOnReturn() {
            mentionEnabled = false
            hideMentions()

            return false
        } else if text.count > 1 {
            //Pasting
            if let editedMention = mentions.mentionBeingEdited(at: range) {
                clearMention(editedMention)
            }

            textView.delegate = nil
            if let mutableAttributedString = textView.attributedText.mutableCopy() as? NSMutableAttributedString {
                mutableAttributedString.replaceCharacters(in: range, with: NSAttributedString(string: text))
                mutableAttributedString.apply(defaultTextAttributes, range: NSRange(location: range.location, length: text.count))
                mentionsTextView.selectedRange = NSRange(location: 0, length: 0)
                textView.attributedText = mutableAttributedString
                mentionsTextView.selectedRange = NSRange(location: range.location + text.count, length: 0)
            }
            
            mutableMentions.adjustMentions(forTextChangeAt: range, text: text)
            textView.delegate = self
            
            return false
        }

        return shouldAdjust(textView, range: range, text: text)
    }

    public func textViewDidChange(_ textView: UITextView) {
        if textView.selectedRange.location > 1 {
            let substring = (textView.attributedText.string as NSString).substring(with: NSRange(location: textView.selectedRange.location - 2, length: 2))
            if substring == ". ", let mutableAttributedString = textView.attributedText.mutableCopy() as? NSMutableAttributedString {
                mutableAttributedString.apply(defaultTextAttributes, range: NSRange(location: textView.selectedRange.location - 2, length: 2))
                textView.attributedText = mutableAttributedString
            }
        }
        delegate?.textViewDidChange?(textView)
    }

    public func textView(_ textView: UITextView, shouldInteractWith textAttachment: NSTextAttachment,
                         in characterRange: NSRange) -> Bool {
        return delegate?.textView?(textView, shouldInteractWith: textAttachment, in: characterRange) ?? true
    }

    public func textView(_ textView: UITextView, shouldInteractWith URL: URL, in characterRange: NSRange) -> Bool {
        return delegate?.textView?(textView, shouldInteractWith: URL, in: characterRange) ?? true
    }

    public func textViewDidBeginEditing(_ textView: UITextView) {
        delegate?.textViewDidBeginEditing?(textView)
    }

    public func textViewDidChangeSelection(_ textView: UITextView) {
        if !editingMention { adjust(textView, range: textView.selectedRange) }
        delegate?.textViewDidChangeSelection?(textView)
    }

    public func textViewDidEndEditing(_ textView: UITextView) {
        delegate?.textViewDidEndEditing?(textView)
    }
    
    public func textViewShouldBeginEditing(_ textView: UITextView) -> Bool {
        return delegate?.textViewShouldBeginEditing?(textView) ?? true
    }
    
    public func textViewShouldEndEditing(_ textView: UITextView) -> Bool {
        return delegate?.textViewShouldEndEditing?(textView) ?? true
    }
}<|MERGE_RESOLUTION|>--- conflicted
+++ resolved
@@ -70,7 +70,7 @@
      @param MentionString the current text entered after the mention trigger.
      Generally used for filtering a mentions list.
      */
-    private let showMentionsListWithString: (_ mentionString: String) -> Void
+    private let showMentionsListWithString: (_ mentionString: String, _ trigger: String) -> Void
 
     /**
      @brief Amount of time to delay between showMentions calls default:0.5
@@ -136,7 +136,7 @@
         searchSpaces: Bool = false,
         hideMentions: @escaping () -> Void,
         didHandleMentionOnReturn: @escaping () -> Bool,
-        showMentionsListWithString: @escaping (String) -> Void) {
+        showMentionsListWithString: @escaping (String, String) -> Void) {
         #if swift(>=4.0)
             mentionTextAttributes = mentionAttributes ?? [SZAttribute(name: NSAttributedStringKey.foregroundColor.rawValue,
             value: UIColor.blue)]
@@ -262,11 +262,7 @@
                 let substringTrigger = (mentionsTextView.text as NSString).substring(with: NSRange(location: location, length: 1))
                 
                 if substringTrigger == trigger {
-<<<<<<< HEAD
-                    showMentionsListWithString(filterString)
-=======
-                    mentionsManager.showMentionsListWithString(filterString, trigger: trigger)
->>>>>>> c82f72cc
+                    showMentionsListWithString(filterString, trigger)
                 }
             }
         }
@@ -351,11 +347,7 @@
 
                 if let filterString = filterString, !(cooldownTimer?.isValid ?? false) {
                     stringCurrentlyBeingFiltered = filterString
-<<<<<<< HEAD
-                    showMentionsListWithString(filterString)
-=======
-                    mentionsManager.showMentionsListWithString(filterString, trigger: trigger)
->>>>>>> c82f72cc
+                    showMentionsListWithString(filterString, trigger)
                 }
                 activateCooldownTimer()
                 return
