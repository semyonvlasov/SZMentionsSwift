--- conflicted
+++ resolved
@@ -202,7 +202,6 @@
         mentionTextAttributes: [SZAttribute]?,
         defaultTextAttributes: [SZAttribute]?,
         spaceAfterMention: Bool) {
-<<<<<<< HEAD
             self.init(
                 mentionTextView: mentionTextView,
                 mentionsManager: mentionsManager,
@@ -212,16 +211,6 @@
                 spaceAfterMention: spaceAfterMention,
                 addMentionOnReturnKey: false,
                 trigger: "@")
-=======
-        self.init(
-            mentionTextView: mentionTextView,
-            mentionsManager: mentionsManager,
-            textViewDelegate: textViewDelegate,
-            mentionTextAttributes: mentionTextAttributes,
-            defaultTextAttributes: defaultTextAttributes,
-            spaceAfterMention: spaceAfterMention,
-            trigger: "@")
->>>>>>> 498e462f
     }
 
     /**
@@ -273,7 +262,6 @@
         spaceAfterMention: Bool,
         addMentionOnReturnKey: Bool,
         trigger: String) {
-<<<<<<< HEAD
             self.init(
                 mentionTextView: mentionTextView,
                 mentionsManager: mentionsManager,
@@ -284,17 +272,6 @@
                 addMentionOnReturnKey: addMentionOnReturnKey,
                 trigger: trigger,
                 cooldownInterval: 0.5)
-=======
-        self.init(
-            mentionTextView: mentionTextView,
-            mentionsManager: mentionsManager,
-            textViewDelegate: textViewDelegate,
-            mentionTextAttributes: mentionTextAttributes,
-            defaultTextAttributes: defaultTextAttributes,
-            spaceAfterMention: spaceAfterMention,
-            trigger: trigger,
-            cooldownInterval: 0.5)
->>>>>>> 498e462f
     }
 
     /**
@@ -319,7 +296,6 @@
         addMentionOnReturnKey: Bool,
         trigger: String,
         cooldownInterval: NSTimeInterval) {
-<<<<<<< HEAD
             self.mentionsTextView = mentionTextView
             self.mentionsManager = mentionsManager
             self.delegate = textViewDelegate
@@ -339,26 +315,6 @@
                 attributeConsistencyError)
             resetEmpty(self.mentionsTextView)
             self.mentionsTextView.delegate = self
-=======
-        self.mentionsTextView = mentionTextView
-        self.mentionsManager = mentionsManager
-        self.delegate = textViewDelegate
-        self.spaceAfterMention = spaceAfterMention
-        if (defaultTextAttributes != nil) {
-            self.defaultTextAttributes = defaultTextAttributes!
-        }
-        if (mentionTextAttributes != nil) {
-            self.mentionTextAttributes = mentionTextAttributes!
-        }
-        self.trigger = trigger;
-        self.cooldownInterval = cooldownInterval
-        super.init()
-        assert(attributesSetCorrectly(self.mentionTextAttributes,
-            defaultAttributes: self.defaultTextAttributes),
-               attributeConsistencyError)
-        resetEmpty(self.mentionsTextView)
-        self.mentionsTextView.delegate = self
->>>>>>> 498e462f
     }
 
     // MARK: Attribute assert
@@ -705,7 +661,6 @@
     public func textView(
         textView: UITextView,
         shouldChangeTextInRange range: NSRange,
-<<<<<<< HEAD
         replacementText text: String) -> Bool {
             assert((textView.delegate?.isEqual(self))!,
                 "Textview delegate must be set equal to SZMentionsListener")
@@ -721,17 +676,7 @@
                 textView,
                 shouldChangeTextInRange: range,
                 replacementText: text)
-=======
-                                replacementText text: String) -> Bool {
-        assert((textView.delegate?.isEqual(self))!,
-               "Textview delegate must be set equal to SZMentionsListener")
-
-        self.delegate?.textView?(
-            textView,
-            shouldChangeTextInRange: range,
-            replacementText: text)
->>>>>>> 498e462f
-
+        
         if (self.settingText == true) {
             return false
         }
