import Quick
import Nimble
@testable import SZMentionsSwift

class MentionsDisplay: QuickSpec {
    
    override func spec() {
        describe("Mentions Display") {
            var mentionsListener: SZMentionsListener!
            let textView = UITextView()
            
            it("Should show the mentions list when typing a mention and hide when a space is added if search spaces is false") {
                mentionsListener = generateMentionsListener(searchSpacesInMentions: false)
                textView.insertText("@t")
<<<<<<< HEAD
                expect(hidingMentionsList).to(beFalsy())
=======
                expect(testDelegate.hidingMentionsList).to(beFalsy())
                expect(testDelegate.mentionsString).to(equal("t"))
                expect(testDelegate.trigger).to(equal("@"))
>>>>>>> c82f72cc
                textView.insertText(" ")
                expect(hidingMentionsList).to(beTruthy())
            }
            
            it("Should show the mentions list when typing a mention and remain visible when a space is added if search spaces is true") {
                mentionsListener = generateMentionsListener(searchSpacesInMentions: true)
                textView.insertText("@t")
<<<<<<< HEAD
                expect(hidingMentionsList).to(beFalsy())
=======
                expect(testDelegate.hidingMentionsList).to(beFalsy())
                expect(testDelegate.mentionsString).to(equal("t"))
                expect(testDelegate.trigger).to(equal("@"))
>>>>>>> c82f72cc
                textView.insertText(" ")
                expect(hidingMentionsList).to(beFalsy())
            }
            
            it("Should show the mentions list when typing a mention on a new line and hide when a space is added if search spaces is false") {
                mentionsListener = generateMentionsListener(searchSpacesInMentions: false)
                textView.insertText("\n@t")
<<<<<<< HEAD
                expect(hidingMentionsList).to(beFalsy())
=======
                expect(testDelegate.hidingMentionsList).to(beFalsy())
                expect(testDelegate.mentionsString).to(equal("t"))
                expect(testDelegate.trigger).to(equal("@"))
>>>>>>> c82f72cc
                textView.insertText(" ")
                expect(hidingMentionsList).to(beTruthy())
            }
            
            it("Should show the mentions list when typing a mention on a new line and remain visible when a space is added if search spaces is true") {
                mentionsListener = generateMentionsListener(searchSpacesInMentions: true)
                textView.insertText("\n@t")
<<<<<<< HEAD
                expect(hidingMentionsList).to(beFalsy())
=======
                expect(testDelegate.hidingMentionsList).to(beFalsy())
                expect(testDelegate.mentionsString).to(equal("t"))
                expect(testDelegate.trigger).to(equal("@"))
>>>>>>> c82f72cc
                textView.insertText(" ")
                expect(hidingMentionsList).to(beFalsy())
            }
            
            func generateMentionsListener(searchSpacesInMentions: Bool) -> SZMentionsListener {
                return SZMentionsListener(mentionTextView: textView,
                                          searchSpaces: searchSpacesInMentions,
                                          hideMentions: hideMentionsBlock,
                                          didHandleMentionOnReturn: didHandleMentionBlock,
                                          showMentionsListWithString: showMentionsBlock)
            }
        }
    }
}<|MERGE_RESOLUTION|>--- conflicted
+++ resolved
@@ -12,13 +12,9 @@
             it("Should show the mentions list when typing a mention and hide when a space is added if search spaces is false") {
                 mentionsListener = generateMentionsListener(searchSpacesInMentions: false)
                 textView.insertText("@t")
-<<<<<<< HEAD
                 expect(hidingMentionsList).to(beFalsy())
-=======
-                expect(testDelegate.hidingMentionsList).to(beFalsy())
-                expect(testDelegate.mentionsString).to(equal("t"))
-                expect(testDelegate.trigger).to(equal("@"))
->>>>>>> c82f72cc
+                expect(mentionsString).to(equal("t"))
+                expect(triggerString).to(equal("@"))
                 textView.insertText(" ")
                 expect(hidingMentionsList).to(beTruthy())
             }
@@ -26,13 +22,9 @@
             it("Should show the mentions list when typing a mention and remain visible when a space is added if search spaces is true") {
                 mentionsListener = generateMentionsListener(searchSpacesInMentions: true)
                 textView.insertText("@t")
-<<<<<<< HEAD
                 expect(hidingMentionsList).to(beFalsy())
-=======
-                expect(testDelegate.hidingMentionsList).to(beFalsy())
-                expect(testDelegate.mentionsString).to(equal("t"))
-                expect(testDelegate.trigger).to(equal("@"))
->>>>>>> c82f72cc
+                expect(mentionsString).to(equal("t"))
+                expect(triggerString).to(equal("@"))
                 textView.insertText(" ")
                 expect(hidingMentionsList).to(beFalsy())
             }
@@ -40,13 +32,9 @@
             it("Should show the mentions list when typing a mention on a new line and hide when a space is added if search spaces is false") {
                 mentionsListener = generateMentionsListener(searchSpacesInMentions: false)
                 textView.insertText("\n@t")
-<<<<<<< HEAD
                 expect(hidingMentionsList).to(beFalsy())
-=======
-                expect(testDelegate.hidingMentionsList).to(beFalsy())
-                expect(testDelegate.mentionsString).to(equal("t"))
-                expect(testDelegate.trigger).to(equal("@"))
->>>>>>> c82f72cc
+                expect(mentionsString).to(equal("t"))
+                expect(triggerString).to(equal("@"))
                 textView.insertText(" ")
                 expect(hidingMentionsList).to(beTruthy())
             }
@@ -54,13 +42,9 @@
             it("Should show the mentions list when typing a mention on a new line and remain visible when a space is added if search spaces is true") {
                 mentionsListener = generateMentionsListener(searchSpacesInMentions: true)
                 textView.insertText("\n@t")
-<<<<<<< HEAD
                 expect(hidingMentionsList).to(beFalsy())
-=======
-                expect(testDelegate.hidingMentionsList).to(beFalsy())
-                expect(testDelegate.mentionsString).to(equal("t"))
-                expect(testDelegate.trigger).to(equal("@"))
->>>>>>> c82f72cc
+                expect(mentionsString).to(equal("t"))
+                expect(triggerString).to(equal("@"))
                 textView.insertText(" ")
                 expect(hidingMentionsList).to(beFalsy())
             }
